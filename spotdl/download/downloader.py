#===============
#=== Imports ===
#===============
import asyncio
import concurrent.futures
import sys

from os import mkdir, remove
from os.path import join, exists

from pytube import YouTube

from mutagen.easyid3 import EasyID3, ID3
from mutagen.id3 import APIC as AlbumCover

from urllib.request import urlopen

#! The following are not used, they are just here for static typechecking with mypy
from typing import List

from spotdl.search.songObj import SongObj
from spotdl.download.progressHandlers import DisplayManager, DownloadTracker



#==========================
#=== Base functionality ===
#==========================



#===========================================================
#=== The Download Manager (the tyrannical boss lady/guy) ===
#===========================================================

class DownloadManager():
    #! Big pool sizes on slow connections will lead to more incomplete downloads
    poolSize = 4

    def __init__(self):

        # start a server for objects shared across processes
        self.displayManager = DisplayManager()
        self.downloadTracker = DownloadTracker()

        self.displayManager.clear()


        if sys.platform == "win32":
            #! ProactorEventLoop is required on Windows to run subprocess asynchronously
            #! it is default since Python 3.8 but has to be changed for previous versions
            loop = asyncio.ProactorEventLoop()
            asyncio.set_event_loop(loop)
        self.loop = asyncio.get_event_loop()
        #! semaphore is required to limit concurrent asyncio executions
        self.semaphore = asyncio.Semaphore(self.poolSize)

        #! thread pool executor is used to run blocking (CPU-bound) code from a thread
        self.thread_executor = concurrent.futures.ThreadPoolExecutor(max_workers=self.poolSize)

    def download_single_song(self, songObj: SongObj) -> None:
        '''
        `songObj` `song` : song to be downloaded

        RETURNS `~`

        downloads the given song
        '''

        self.downloadTracker.clear()
        self.downloadTracker.load_song_list([songObj])

        self.displayManager.reset()
        self.displayManager.set_song_count_to(1)

        self._download_asynchronously([songObj])

    def download_multiple_songs(self, songObjList: List[SongObj]) -> None:
        '''
        `list<songObj>` `songObjList` : list of songs to be downloaded

        RETURNS `~`

        downloads the given songs in parallel
        '''

        self.downloadTracker.clear()
        self.downloadTracker.load_song_list(songObjList)

        self.displayManager.reset()
        self.displayManager.set_song_count_to(len(songObjList))

        self._download_asynchronously(songObjList)

    def resume_download_from_tracking_file(self, trackingFilePath: str) -> None:
        '''
        `str` `trackingFilePath` : path to a .spotdlTrackingFile

        RETURNS `~`

        downloads songs present on the .spotdlTrackingFile in parallel
        '''

        self.downloadTracker.clear()
        self.downloadTracker.load_tracking_file(trackingFilePath)

        songObjList = self.downloadTracker.get_song_list()

        self.displayManager.reset()
        self.displayManager.set_song_count_to(len(songObjList))

        self._download_asynchronously(songObjList)

    async def download_song(self, songObj: SongObj) -> None:
        '''
        `songObj` `songObj` : song to be downloaded

        `AutoProxy` `displayManager` : autoproxy reference to a `DisplayManager`

        `AutoProxy` `downloadTracker`: autoproxy reference to a `DownloadTracker`

        RETURNS `~`

        Downloads, Converts, Normalizes song & embeds metadata as ID3 tags.
        '''

        # ! all YouTube downloads are to .\Temp; they are then converted and put into .\ and
        # ! finally followed up with ID3 metadata tags

        # ! we explicitly use the os.path.join function here to ensure download is
        # ! platform agnostic

        # Create a .\Temp folder if not present
        tempFolder = join('.', 'Temp')

        if not exists(tempFolder):
            mkdir(tempFolder)

        # build file name of converted file
        artistStr = ''

        # ! we eliminate contributing artist names that are also in the song name, else we
        # ! would end up with things like 'Jetta, Mastubs - I'd love to change the world
        # ! (Mastubs REMIX).mp3' which is kinda an odd file name.
        for artist in songObj.get_contributing_artists():
            if artist.lower() not in songObj.get_song_name().lower():
                artistStr += artist + ', '

        # ! the ...[:-2] is to avoid the last ', ' appended to artistStr
        convertedFileName = artistStr[:-2] + ' - ' + songObj.get_song_name()

        # ! this is windows specific (disallowed chars)
        for disallowedChar in ['/', '?', '\\', '*', '|', '<', '>']:
            if disallowedChar in convertedFileName:
                convertedFileName = convertedFileName.replace(disallowedChar, '')

        # ! double quotes (") and semi-colons (:) are also disallowed characters but we would
        # ! like to retain their equivalents, so they aren't removed in the prior loop
        convertedFileName = convertedFileName.replace('"', "'").replace(': ', ' - ')

        convertedFilePath = join('.', convertedFileName) + '.mp3'

        # if a song is already downloaded skip it
        if exists(convertedFilePath):
            if self.displayManager:
                self.displayManager.notify_download_skip()
            if self.downloadTracker:
                self.downloadTracker.notify_download_completion(songObj)

            # ! None is the default return value of all functions, we just explicitly define
            # ! it here as a continent way to avoid executing the rest of the function.
            return None

        # download Audio from YouTube
        if self.displayManager:
            youtubeHandler = YouTube(
                url=songObj.get_youtube_link(),
                on_progress_callback=self.displayManager.pytube_progress_hook
            )
        else:
            youtubeHandler = YouTube(songObj.get_youtube_link())

<<<<<<< HEAD
        trackAudioStream = youtubeHandler.streams.get_audio_only()
=======
        trackAudioStream = youtubeHandler.streams.filter(only_audio=True).order_by('bitrate').last()

>>>>>>> ec5a6a7f
        if not trackAudioStream:
            print(f"Unable to get audio stream for \"{songObj.get_song_name()}\" "
                  f"by \"{songObj.get_contributing_artists()[0]}\" "
                  f"from video \"{songObj.get_youtube_link()}\"")
            return None

        downloadedFilePath = await self._download_from_youtube(convertedFileName, tempFolder,
                                                               trackAudioStream)
        if downloadedFilePath is None:
            return None

        # convert downloaded file to MP3 with normalization

        # ! -af loudnorm=I=-7:LRA applies EBR 128 loudness normalization algorithm with
        # ! intergrated loudness target (I) set to -17, using values lower than -15
        # ! causes 'pumping' i.e. rhythmic variation in loudness that should not
        # ! exist -loud parts exaggerate, soft parts left alone.
        # !
        # ! dynaudnorm applies dynamic non-linear RMS based normalization, this is what
        # ! actually normalized the audio. The loudnorm filter just makes the apparent
        # ! loudness constant
        # !
        # ! apad=pad_dur=2 adds 2 seconds of silence toward the end of the track, this is
        # ! done because the loudnorm filter clips/cuts/deletes the last 1-2 seconds on
        # ! occasion especially if the song is EDM-like, so we add a few extra seconds to
        # ! combat that.
        # !
        # ! -acodec libmp3lame sets the encoded to 'libmp3lame' which is far better
        # ! than the default 'mp3_mf', '-abr true' automatically determines and passes the
        # ! audio encoding bitrate to the filters and encoder. This ensures that the
        # ! sampled length of songs matches the actual length (i.e. a 5 min song won't display
        # ! as 47 seconds long in your music player, yeah that was an issue earlier.)

        command = 'ffmpeg -v quiet -y -i "%s" -acodec libmp3lame -abr true ' \
                 f'-b:a {trackAudioStream.bitrate} ' \
                  '-af "apad=pad_dur=2, dynaudnorm, loudnorm=I=-17" "%s"'
        formattedCommand = command % (
            downloadedFilePath.replace('$', '\$'),
            convertedFilePath.replace('$', '\$')
        )

        process = await asyncio.subprocess.create_subprocess_shell(formattedCommand)
        _ = await process.communicate()

        # ! Wait till converted file is actually created
        while True:
            if exists(convertedFilePath):
                break

        if self.displayManager:
            self.displayManager.notify_conversion_completion()

        # embed song details
        # ! we save tags as both ID3 v2.3 and v2.4

        # ! The simple ID3 tags
        audioFile = EasyID3(convertedFilePath)

        # ! Get rid of all existing ID3 tags (if any exist)
        audioFile.delete()

        # ! song name
        audioFile['title'] = songObj.get_song_name()
        audioFile['titlesort'] = songObj.get_song_name()

        # ! track number
        audioFile['tracknumber'] = str(songObj.get_track_number())

        # ! genres (pretty pointless if you ask me)
        # ! we only apply the first available genre as ID3 v2.3 doesn't support multiple
        # ! genres and ~80% of the world PC's run Windows - an OS with no ID3 v2.4 support
        genres = songObj.get_genres()

        if len(genres) > 0:
            audioFile['genre'] = genres[0]

        # ! all involved artists
        audioFile['artist'] = songObj.get_contributing_artists()

        # ! album name
        audioFile['album'] = songObj.get_album_name()

        # ! album artist (all of 'em)
        audioFile['albumartist'] = songObj.get_album_artists()

        # ! album release date (to what ever precision available)
        audioFile['date'] = songObj.get_album_release()
        audioFile['originaldate'] = songObj.get_album_release()

        # ! save as both ID3 v2.3 & v2.4 as v2.3 isn't fully features and
        # ! windows doesn't support v2.4 until later versions of Win10
        audioFile.save(v2_version=3)

        # ! setting the album art
        audioFile = ID3(convertedFilePath)

        rawAlbumArt = urlopen(songObj.get_album_cover_url()).read()

        audioFile['APIC'] = AlbumCover(
            encoding=3,
            mime='image/jpeg',
            type=3,
            desc='Cover',
            data=rawAlbumArt
        )

        audioFile.save(v2_version=3)

        # Do the necessary cleanup
        if self.displayManager:
            self.displayManager.notify_download_completion()

        if self.downloadTracker:
            self.downloadTracker.notify_download_completion(songObj)

        # delete the unnecessary YouTube download File
        remove(downloadedFilePath)

    def close(self) -> None:
        '''
        RETURNS `~`
        cleans up across all processes
        '''

        self.displayManager.close()

    async def _download_from_youtube(self, convertedFileName, tempFolder, trackAudioStream):
        # ! The following function calls blocking code, which would block whole event loop.
        # ! Therefore it has to be called in a separate thread via ThreadPoolExecutor. This
        # ! is not a problem, since GIL is released for the I/O operations, so it shouldn't
        # ! hurt performance.
        return await self.loop.run_in_executor(
            self.thread_executor,
            self._perform_audio_download,
            convertedFileName,
            tempFolder,
            trackAudioStream
        )

    def _perform_audio_download(self, convertedFileName, tempFolder, trackAudioStream):
        # ! The actual download, if there is any error, it'll be here,
        try:
            # ! pyTube will save the song in .\Temp\$songName.mp4, it doesn't save as '.mp3'
            downloadedFilePath = trackAudioStream.download(
                output_path=tempFolder,
                filename=convertedFileName,
                skip_existing=False
            )
            return downloadedFilePath
        except:
            # ! This is equivalent to a failed download, we do nothing, the song remains on
            # ! downloadTrackers download queue and all is well...
            # !
            # ! None is again used as a convenient exit
            fileName = join(tempFolder, convertedFileName) + '.mp4'
            if exists(fileName):
                remove(fileName)
            return None

    async def _pool_download(self, song_obj: SongObj):
        # ! Run asynchronous task in a pool to make sure that all processes
        # ! don't run at once.

        # tasks that cannot acquire semaphore will wait here until it's free
        # only certain amount of tasks can acquire the semaphore at the same time
        async with self.semaphore:
            return await self.download_song(song_obj)

    def _download_asynchronously(self, song_obj_list):
        tasks = [self._pool_download(song) for song in song_obj_list]
        # call all task asynchronously, and wait until all are finished
        self.loop.run_until_complete(asyncio.gather(*tasks))<|MERGE_RESOLUTION|>--- conflicted
+++ resolved
@@ -180,12 +180,7 @@
         else:
             youtubeHandler = YouTube(songObj.get_youtube_link())
 
-<<<<<<< HEAD
-        trackAudioStream = youtubeHandler.streams.get_audio_only()
-=======
         trackAudioStream = youtubeHandler.streams.filter(only_audio=True).order_by('bitrate').last()
-
->>>>>>> ec5a6a7f
         if not trackAudioStream:
             print(f"Unable to get audio stream for \"{songObj.get_song_name()}\" "
                   f"by \"{songObj.get_contributing_artists()[0]}\" "
